--- conflicted
+++ resolved
@@ -360,11 +360,7 @@
 
     def test_IcingDetected(self):
         # Example value and packet per MISB ST 0601.11, Section 8 "Conversions and Mappings of Metadata Types".
-<<<<<<< HEAD
         example_value = '0x9b'
-=======
-        example_value = 0x9b
->>>>>>> 263ad406
         example_ls_packet = hexstr_to_bytes('22 01 9b')
 
         from klvdata.misb0601 import IcingDetected
@@ -401,11 +397,7 @@
     def test_DensityAltitude(self):
         # Example value and packet per MISB ST 0601.11, Section 8 "Conversions and Mappings of Metadata Types".
         example_value = 14818.68
-<<<<<<< HEAD
         example_ls_packet = hexstr_to_bytes('26 02 CA 35')
-=======
-        example_ls_packet = hexstr_to_bytes('26 02 ca 35')
->>>>>>> 263ad406
 
         from klvdata.misb0601 import DensityAltitude
         self.assertEqual(bytes(DensityAltitude(example_value)), example_ls_packet)
@@ -615,11 +607,7 @@
         # Example value and packet per MISB ST 0601.11, Section 8 "Conversions and Mappings of Metadata Types".
         example_value = 50895
         example_ls_packet = hexstr_to_bytes('3E 02 C6 CF')
-<<<<<<< HEAD
- 
-=======
-
->>>>>>> 263ad406
+
         from klvdata.misb0601 import LaserPRFCode
         self.assertEqual(bytes(LaserPRFCode(example_value)), example_ls_packet)
         self.assertEqual(bytes(LaserPRFCode(example_ls_packet[2:])), example_ls_packet)
@@ -642,7 +630,7 @@
         self.assertEqual(bytes(PlatformMagneticHeading(example_value)), example_ls_packet)
         self.assertEqual(bytes(PlatformMagneticHeading(example_ls_packet[2:])), example_ls_packet)
 
-<<<<<<< HEAD
+
     def test_UASLSVersionNumber(self):
         # Example value and packet per MISB ST 0601.11, Section 8 "Conversions and Mappings of Metadata Types".
         example_value = 232
@@ -651,16 +639,6 @@
         from klvdata.misb0601 import UASLSVersionNumber
         self.assertEqual(bytes(UASLSVersionNumber(example_value)), example_ls_packet)
         self.assertEqual(bytes(UASLSVersionNumber(example_ls_packet[2:])), example_ls_packet)
-=======
-    def test_UASDatalinkLSVersionNumber(self):
-        # Example value and packet per MISB ST 0601.11, Section 8 "Conversions and Mappings of Metadata Types".
-        example_value = 232
-        example_ls_packet = hexstr_to_bytes('41 01 E8')
-
-        from klvdata.misb0601 import UASDatalinkLSVersionNumber
-        self.assertEqual(bytes(UASDatalinkLSVersionNumber(example_value)), example_ls_packet)
-        self.assertEqual(bytes(UASDatalinkLSVersionNumber(example_ls_packet[2:])), example_ls_packet)
->>>>>>> 263ad406
 
     # Tag 66 (0x42) Target Location Covariance Matrix
 
@@ -744,11 +722,7 @@
         # Example value and packet per MISB ST 0601.11, Section 8 "Conversions and Mappings of Metadata Types".
         example_value = "Other"
         example_ls_packet = hexstr_to_bytes('4D 01 00')
-<<<<<<< HEAD
- 
-=======
-
->>>>>>> 263ad406
+
         from klvdata.misb0601 import OperationalMode
         self.assertEqual(bytes(OperationalMode(example_value)), example_ls_packet)
         self.assertEqual(bytes(OperationalMode(example_ls_packet[2:])), example_ls_packet)
@@ -919,11 +893,7 @@
         # Example value and packet per MISB ST 0601.11, Section 8 "Conversions and Mappings of Metadata Types".
         example_value = 23_456.24
         example_ls_packet = hexstr_to_bytes('67 03 2F 92 1E')
-<<<<<<< HEAD
- 
-=======
-
->>>>>>> 263ad406
+
         from klvdata.misb0601 import DensityAltitudeExtended
         self.assertEqual(bytes(DensityAltitudeExtended(example_value)), example_ls_packet)
         self.assertEqual(bytes(DensityAltitudeExtended(example_ls_packet[2:])), example_ls_packet)
@@ -932,11 +902,7 @@
         # Example value and packet per MISB ST 0601.11, Section 8 "Conversions and Mappings of Metadata Types".
         example_value = 23_456.24
         example_ls_packet = hexstr_to_bytes('68 03 2F 92 1E')
-<<<<<<< HEAD
- 
-=======
-
->>>>>>> 263ad406
+
         from klvdata.misb0601 import SensorEllipsoidHeightExtended
         self.assertEqual(bytes(SensorEllipsoidHeightExtended(example_value)), example_ls_packet)
         self.assertEqual(bytes(SensorEllipsoidHeightExtended(example_ls_packet[2:])), example_ls_packet)
@@ -945,11 +911,7 @@
         # Example value and packet per MISB ST 0601.11, Section 8 "Conversions and Mappings of Metadata Types".
         example_value = 23_456.24
         example_ls_packet = hexstr_to_bytes('69 03 2F 92 1E')
-<<<<<<< HEAD
- 
-=======
-
->>>>>>> 263ad406
+
         from klvdata.misb0601 import AlternatePlatformEllipsoidHeightExtended
         self.assertEqual(bytes(AlternatePlatformEllipsoidHeightExtended(example_value)), example_ls_packet)
         self.assertEqual(bytes(AlternatePlatformEllipsoidHeightExtended(example_ls_packet[2:])), example_ls_packet)
